--- conflicted
+++ resolved
@@ -374,11 +374,7 @@
         else
             strncpy(mell_prefix, "20", 3);
         /* We need to have it in YYYY-MM-DD ISO format */
-<<<<<<< HEAD
-        snprintf(date, 16, "%s%02d-%02d-%02d", mell_prefix, yy, mm, dd);
-=======
         snprintf(date, 32, "%s%02d-%02d-%02d", mell_prefix, yy, mm, dd);
->>>>>>> 95453ec9
     }
     return (0);
 }
